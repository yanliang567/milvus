# Default values are used when you make no changes to the following parameters.

server_config:
  address: 0.0.0.0                  # milvus server ip address (IPv4)
  port: 19530                       # milvus server port, must in range [1025, 65534]
  deploy_mode: single               # deployment type: single, cluster_readonly, cluster_writable
  time_zone: UTC+8                  # time zone, must be in format: UTC+X

db_config:
  primary_path: @MILVUS_DB_PATH@    # path used to store data and meta
  secondary_path:                   # path used to store data only, split by semicolon

  backend_url: sqlite://:@:/        # URI format: dialect://username:password@host:port/database
                                    # Keep 'dialect://:@:/', and replace other texts with real values
                                    # Replace 'dialect' with 'mysql' or 'sqlite'

  insert_buffer_size: 4             # GB, maximum insert buffer size allowed, must be a positive integer
                                    # sum of insert_buffer_size and cpu_cache_capacity cannot exceed total memory

  preload_table:                    # preload data at startup, '*' means load all tables, empty value means no preload
                                    # you can specify preload tables like this: table1,table2,table3

metric_config:
  enable_monitor: false             # enable monitoring or not, must be a boolean
  collector: prometheus             # prometheus
  prometheus_config:
    port: 8080                      # port prometheus uses to fetch metrics, must in range [1025, 65534]

cache_config:
  cpu_cache_capacity: 16            # GB, CPU memory used for cache, must be a positive integer
  cpu_cache_threshold: 0.85         # percentage of data that will be kept when cache cleanup is triggered, must be in range (0.0, 1.0]
  gpu_cache_capacity: 4             # GB, GPU memory used for cache, must be a positive integer
  gpu_cache_threshold: 0.85         # percentage of data that will be kept when cache cleanup is triggered, must be in range (0.0, 1.0]
  cache_insert_data: false          # whether to load inserted data into cache, must be a boolean

engine_config:
  use_blas_threshold: 1100          # if nq <  use_blas_threshold, use SSE, faster with fluctuated response times
                                    # if nq >= use_blas_threshold, use OpenBlas, slower with stable response times
  gpu_search_threshold: 1000        # threshold beyond which the search computation is executed on GPUs only

resource_config:
  search_resources:                 # define the devices used for search computation, must be in format: cpu or gpux
    - cpu
    - gpu0
<<<<<<< HEAD
  index_build_device:              # CPU / GPU used for building index, must be in format: cpu or gpux
=======
  index_build_resources:            # define the devices used for index building, must be in format: cpu or gpux
>>>>>>> fddfd1eb
    - gpu0<|MERGE_RESOLUTION|>--- conflicted
+++ resolved
@@ -42,9 +42,5 @@
   search_resources:                 # define the devices used for search computation, must be in format: cpu or gpux
     - cpu
     - gpu0
-<<<<<<< HEAD
-  index_build_device:              # CPU / GPU used for building index, must be in format: cpu or gpux
-=======
   index_build_resources:            # define the devices used for index building, must be in format: cpu or gpux
->>>>>>> fddfd1eb
     - gpu0