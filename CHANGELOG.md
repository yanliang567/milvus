# Changelog

Please mark all change in change log and use the issue from GitHub

# Milvus 0.7.0 (TBD)

## Bug
-   \#715 Milvus crash when searching and building index simultaneously using SQ8H
-   \#744 Don't return partition table for show_tables
-   \#770 Server unittest run failed on low-end server
-   \#805 IVFTest.gpu_seal_test unittest failed
-   \#831 Judge branch error in CommonUtil.cpp
-   \#977 Server crash when create tables concurrently
-   \#990 check gpu resources setting when assign repeated value
-   \#995 table count set to 0 if no tables found
-   \#1010 improve error message when offset or page_size is equal 0
-   \#1022 check if partition name is legal
-   \#1028 check if table exists when show partitions
-   \#1029 check if table exists when try to delete partition
-   \#1066 optimize http insert and search speed
-   \#1067 Add binary vectors support in http server
-   \#1075 improve error message when page size or offset is illegal
-   \#1082 check page_size or offset value to avoid float
-   \#1115 http server support load table into memory
-   \#1152 Error log output continuously after server start
-   \#1211 Server down caused by searching with index_type: HNSW
-   \#1240 Update license declaration
-   \#1298 Unit test failed when on CPU2GPU case
-   \#1359 Negative distance value returned when searching with HNSW index type
-   \#1429 Server crashed when searching vectors with GPU
-   \#1476 Fix vectors results bug when getting vectors from segments
-   \#1484 Index type changed to IDMAP after compacted 
-   \#1499 Fix duplicated ID number issue
-   \#1491 Server crashed during adding vectors  
-   \#1504 Avoid possible race condition between delete and search 
-   \#1507 set_config for insert_buffer_size is wrong
-   \#1510 Add set interfaces for WAL configurations
-   \#1511 Fix big integer cannot pass to server correctly
-   \#1518 Table count did not match after deleting vectors and compact
-   \#1521 Make cache_insert_data take effect in-service
-   \#1525 Add setter API for config preload_table
-   \#1530 Set table file with correct engine type in meta
-   \#1535 Degradation searching performance with metric_type: binary_idmap

## Feature
-   \#216 Add CLI to get server info
-   \#343 Add Opentracing
-   \#665 Support get/set config via CLI
-   \#759 Put C++ sdk out of milvus/core
-   \#766 If partition tag is similar, wrong partition is searched
-   \#771 Add server build commit info interface
-   \#788 Add web server into server module
-   \#813 Add push mode for prometheus monitor
-   \#815 Support MinIO storage
-   \#823 Support binary vector tanimoto/jaccard/hamming metric
-   \#830 Support WAL(write-ahead logging)
-   \#853 Support HNSW
-   \#861 Support DeleteById / SearchByID / GetVectorById / Flush
-   \#910 Change Milvus c++ standard to c++17
-   \#1122 Support AVX-512 in FAISS
-   \#1204 Add api to get table data information
-   \#1250 Support CPU profiling
-   \#1302 Get all record IDs in a segment by given a segment id
-   \#1461 Add crud APIs and segments APIs into http module
-   \#1463 Update config version to 0.2
-   \#1531 Remove S3 related config

## Improvement
-   \#738 Use Openblas / lapack from apt install
-   \#758 Enhance config description
-   \#791 Remove Arrow
-   \#834 add cpu mode for built-in Faiss
-   \#848 Add ready-to-use config files to the Milvus repo for enhanced user experince
-   \#860 Remove redundant checks in CacheMgr's constructor
-   \#908 Move "primary_path" and "secondary_path" to storage config
-   \#931 Remove "collector" from config
-   \#966 Update NOTICE.md
-   \#1002 Rename minio to s3 in Storage Config section
-   \#1078 Move 'insert_buffer_size' to Cache Config section
-   \#1105 Error message is not clear when creating IVFSQ8H index without gpu resources
-   \#740, #849, #878, #972, #1033, #1161, #1173, #1199, #1190, #1223, #1222, #1257, #1264, #1269, #1164, #1303, #1304, #1324, #1388, #1459 Various fixes and improvements for Milvus documentation.
-   \#1297 Hide partition_name parameter, avid user directly access partition table
-   \#1234 Do S3 server validation check when Milvus startup
-   \#1263 Allow system conf modifiable and some take effect directly
-   \#1310 Add default partition tag for a table
-   \#1320 Remove debug logging from faiss
-   \#1426 Support to configure whether to enabled autoflush and the autoflush interval
-   \#1444 Improve delete
-   \#1480 Add return code for AVX512 selection
<<<<<<< HEAD
-   \#1537 Optimize raw vector and uids read/write
=======
-   \#1524 Update config "preload_table" description
>>>>>>> 2a101eaa

## Task
-   \#1327 Exclude third-party code from codebeat
-   \#1331 Exclude third-party code from codacy

# Milvus 0.6.0 (2019-12-07)

## Bug
-   \#228 memory usage increased slowly during searching vectors
-   \#246 Exclude src/external folder from code coverage for jenkin ci
-   \#248 Reside src/external in thirdparty
-   \#316 Some files not merged after vectors added
-   \#327 Search does not use GPU when index type is FLAT
-   \#331 Add exception handle when search fail
-   \#340 Test cases run failed on 0.6.0
-   \#353 Rename config.h.in to version.h.in
-   \#374 sdk_simple return empty result
-   \#377 Create partition success if tag name only contains spaces
-   \#397 sdk_simple return incorrect result
-   \#399 Create partition should be failed if partition tag existed
-   \#412 Message returned is confused when partition created with null partition name
-   \#416 Drop the same partition success repeatally
-   \#440 Query API in customization still uses old version
-   \#440 Server cannot startup with gpu_resource_config.enable=false in GPU version
-   \#458 Index data is not compatible between 0.5 and 0.6
-   \#465 Server hang caused by searching with nsg index
-   \#485 Increase code coverage rate
-   \#486 gpu no usage during index building
-   \#497 CPU-version search performance decreased
-   \#504 The code coverage rate of core/src/scheduler/optimizer is too low
-   \#509 IVF_PQ index build trapped into dead loop caused by invalid params
-   \#513 Unittest DELETE_BY_RANGE sometimes failed
-   \#523 Erase file data from cache once the file is marked as deleted
-   \#527 faiss benchmark not compatible with faiss 1.6.0
-   \#530 BuildIndex stop when do build index and search simultaneously
-   \#532 assigin value to `table_name` from confest shell
-   \#533 NSG build failed with MetricType Inner Product
-   \#543 client raise exception in shards when search results is empty
-   \#545 Avoid dead circle of build index thread when error occurs
-   \#547 NSG build failed using GPU-edition if set gpu_enable false
-   \#548 NSG search accuracy is too low
-   \#552 Server down during building index_type: IVF_PQ using GPU-edition
-   \#561 Milvus server should report exception/error message or terminate on mysql metadata backend error
-   \#579 Build index hang in GPU version when gpu_resources disabled
-   \#596 Frequently insert operation cost too much disk space
-   \#599 Build index log is incorrect
-   \#602 Optimizer specify wrong gpu_id
-   \#606 No log generated during building index with CPU
-   \#616 IP search metric_type is not supported by IVF_PQ index
-   \#631 FAISS isn't compiled with O3 option
-   \#636 (CPU) Create index PQ should be failed if table metric type set Inner Product
-   \#649 Typo "partiton" should be "partition"
-   \#654 Random crash when frequently insert vector one by one
-   \#658 Milvus error out when building SQ8H index without GPU resources
-   \#668 Update badge of README
-   \#670 Random failure of unittest db_test::SEARCH_TEST
-   \#674 Server down in stability test
-   \#696 Metric_type changed from IP to L2
-   \#705 Fix search SQ8H crash without GPU resource

## Feature
-   \#12 Pure CPU version for Milvus
-   \#77 Support table partition
-   \#127 Support new Index type IVFPQ
-   \#226 Experimental shards middleware for Milvus
-   \#227 Support new index types SPTAG-KDT and SPTAG-BKT
-   \#346 Support build index with multiple gpu
-   \#420 Update shards merge part to match v0.5.3
-   \#488 Add log in scheduler/optimizer
-   \#502 C++ SDK support IVFPQ and SPTAG
-   \#560 Add version in server config file
-   \#605 Print more messages when server start
-   \#644 Add a new rpc command to get milvus build version whether cpu or gpu
-   \#709 Show last commit id when server start

## Improvement
-   \#255 Add ivfsq8 test report detailed version
-   \#260 C++ SDK README
-   \#266 Rpc request source code refactor
-   \#274 Logger the time cost during preloading data
-   \#275 Rename C++ SDK IndexType
-   \#284 Change C++ SDK to shared library
-   \#306 Use int64 for all config integer
-   \#310 Add Q&A for 'protocol https not supported or disable in libcurl' issue
-   \#314 add Find FAISS in CMake
-   \#322 Add option to enable / disable prometheus
-   \#354 Build migration scripts into milvus docker image
-   \#358 Add more information in build.sh and install.md
-   \#404 Add virtual method Init() in Pass abstract class
-   \#409 Add a Fallback pass in optimizer
-   \#433 C++ SDK query result is not easy to use
-   \#449 Add ShowPartitions example for C++ SDK
-   \#470 Small raw files should not be build index
-   \#584 Intergrate internal FAISS
-   \#611 Remove MILVUS_CPU_VERSION
-   \#634 FAISS GPU version is compiled with O0
-   \#737 Refactor server module to separate Grpc from server handler and scheduler

## Task

# Milvus 0.5.3 (2019-11-13)

## Bug
-   \#258 Bytes type in proto cause big-endian/little-endian problem

## Feature

## Improvement
-   \#204 improve grpc performance in search
-   \#207 Add more unittest for config set/get
-   \#208 optimize unittest to support run single test more easily
-   \#284 Change C++ SDK to shared library
-   \#260 C++ SDK README

## Task

# Milvus 0.5.2 (2019-11-07)

## Bug
-   \#194 Search faild: message="Table file doesn't exist"

## Feature

## Improvement
-   \#190 Update default config:use_blas_threshold to 1100 and server version printout to 0.5.2

## Task

# Milvus 0.5.1 (2019-11-04)

## Bug
-   \#134 JFrog cache error
-   \#161 Search IVFSQHybrid crash on gpu
-   \#169 IVF_FLAT search out of memory

## Feature
-   \#90 The server start error messages could be improved to enhance user experience
-   \#104 test_scheduler core dump
-   \#115 Using new structure for tasktable
-   \#139 New config option use_gpu_threshold
-   \#146 Add only GPU and only CPU version for IVF_SQ8 and IVF_FLAT
-   \#164 Add CPU version for building index

## Improvement
-   \#64 Improvement dump function in scheduler
-   \#80 Print version information into log during server start
-   \#82 Move easyloggingpp into "external" directory
-   \#92 Speed up CMake build process
-   \#96 Remove .a file in milvus/lib for docker-version
-   \#118 Using shared_ptr instead of weak_ptr to avoid performance loss
-   \#122 Add unique id for Job
-   \#130 Set task state MOVED after resource copy it completed
-   \#149 Improve large query optimizer pass
-   \#156 Not return error when search_resources and index_build_device set cpu
-   \#159 Change the configuration name from 'use_gpu_threshold' to 'gpu_search_threshold'
-   \#168 Improve result reduce
-   \#175 add invalid config unittest

## Task

# Milvus 0.5.0 (2019-10-21)

## Bug
-   MS-568 Fix gpuresource free error
-   MS-572 Milvus crash when get SIGINT
-   MS-577 Unittest Query randomly hung
-   MS-587 Count get wrong result after adding vectors and index built immediately
-   MS-599 Search wrong result when table created with metric_type: IP
-   MS-601 Docker logs error caused by get CPUTemperature error
-   MS-605 Server going down during searching vectors
-   MS-620 Get table row counts display wrong error code
-   MS-622 Delete vectors should be failed if date range is invalid
-   MS-624 Search vectors failed if time ranges long enough
-   MS-637 Out of memory when load too many tasks
-   MS-639 SQ8H index created failed and server hang
-   MS-640 Cache object size calculate incorrect
-   MS-641 Segment fault(signal 11) in PickToLoad
-   MS-644 Search crashed with index-type: flat
-   MS-647 grafana display average cpu-temp
-   MS-652 IVFSQH quantization double free
-   MS-650 SQ8H index create issue
-   MS-653 When config check fail, Milvus close without message
-   MS-654 Describe index timeout when building index
-   MS-658 Fix SQ8 Hybrid can't search
-   MS-665 IVF_SQ8H search crash when no GPU resource in search_resources
-   \#9 Change default gpu_cache_capacity to 4
-   \#20 C++ sdk example get grpc error
-   \#23 Add unittest to improve code coverage
-   \#31 make clang-format failed after run build.sh -l
-   \#39 Create SQ8H index hang if using github server version
-   \#30 Some troubleshoot messages in Milvus do not provide enough information
-   \#48 Config unittest failed
-   \#59 Topk result is incorrect for small dataset

## Improvement
-   MS-552 Add and change the easylogging library
-   MS-553 Refine cache code
-   MS-555 Remove old scheduler
-   MS-556 Add Job Definition in Scheduler
-   MS-557 Merge Log.h
-   MS-558 Refine status code
-   MS-562 Add JobMgr and TaskCreator in Scheduler
-   MS-566 Refactor cmake
-   MS-574 Milvus configuration refactor
-   MS-578 Make sure milvus5.0 don't crack 0.3.1 data
-   MS-585 Update namespace in scheduler
-   MS-606 Speed up result reduce
-   MS-608 Update TODO names
-   MS-609 Update task construct function
-   MS-611 Add resources validity check in ResourceMgr
-   MS-619 Add optimizer class in scheduler
-   MS-626 Refactor DataObj to support cache any type data
-   MS-648 Improve unittest
-   MS-655 Upgrade SPTAG
-   \#42 Put union of index_build_device and search resources to gpu_pool
-   \#67 Avoid linking targets multiple times in cmake

## Feature
-   MS-614 Preload table at startup
-   MS-627 Integrate new index: IVFSQHybrid
-   MS-631 IVFSQ8H Index support
-   MS-636 Add optimizer in scheduler for FAISS_IVFSQ8H

## Task
-   MS-554 Change license to Apache 2.0
-   MS-561 Add contributing guidelines, code of conduct and README docs
-   MS-567 Add NOTICE.md
-   MS-569 Complete the NOTICE.md
-   MS-575 Add Clang-format & Clang-tidy & Cpplint
-   MS-586 Remove BUILD_FAISS_WITH_MKL option
-   MS-590 Refine cmake code to support cpplint
-   MS-600 Reconstruct unittest code
-   MS-602 Remove zilliz namespace
-   MS-610 Change error code base value from hex to decimal
-   MS-624 Re-organize project directory for open-source
-   MS-635 Add compile option to support customized faiss
-   MS-660 add ubuntu_build_deps.sh
-   \#18 Add all test cases

# Milvus 0.4.0 (2019-09-12)

## Bug
-   MS-119 The problem of combining the log files
-   MS-121 The problem that user can't change the time zone
-   MS-411 Fix metric unittest linking error
-   MS-412 Fix gpu cache logical error
-   MS-416 ExecutionEngineImpl::GpuCache has not return value cause crash
-   MS-417 YAML sequence load disable cause scheduler startup failed
-   MS-413 Create index failed and server exited
-   MS-427 Describe index error after drop index
-   MS-432 Search vectors params nprobe need to check max number
-   MS-431 Search vectors params nprobe: 0/-1, expected result: raise exception
-   MS-331 Crate Table : when table exists, error code is META_FAILED(code=15) rather than ILLEGAL TABLE NAME(code=9))
-   MS-430 Search no result if index created with FLAT
-   MS-443 Create index hang again
-   MS-436 Delete vectors failed if index created with index_type: IVF_FLAT/IVF_SQ8
-   MS-449 Add vectors twice success, once with ids, the other no ids
-   MS-450 server hang after run stop_server.sh
-   MS-458 Keep building index for one file when no gpu resource
-   MS-461 Mysql meta unittest failed
-   MS-462 Run milvus server twices, should display error
-   MS-463 Search timeout
-   MS-467 mysql db test failed
-   MS-470 Drop index success, which table not created
-   MS-471 code coverage run failed
-   MS-492 Drop index failed if index have been created with index_type: FLAT
-   MS-493 Knowhere unittest crash
-   MS-453 GPU search error when nprobe set more than 1024
-   MS-474 Create index hang if use branch-0.3.1 server config
-   MS-510 unittest out of memory and crashed
-   MS-507 Dataset 10m-512, index type sq8，performance in-normal when set CPU_CACHE to 16 or 64
-   MS-543 SearchTask fail without exception
-   MS-582 grafana displays changes frequently

## Improvement
-   MS-327 Clean code for milvus
-   MS-336 Scheduler interface
-   MS-344 Add TaskTable Test
-   MS-345 Add Node Test
-   MS-346 Add some implementation of scheduler to solve compile error
-   MS-348 Add ResourceFactory Test
-   MS-350 Remove knowhere submodule
-   MS-354 Add task class and interface in scheduler
-   MS-355 Add copy interface in ExcutionEngine
-   MS-357 Add minimum schedule function
-   MS-359 Add cost test in new scheduler
-   MS-361 Add event in resource
-   MS-364 Modify tasktableitem in tasktable
-   MS-365 Use tasktableitemptr instead in event
-   MS-366 Implement TaskTable
-   MS-368 Implement cost.cpp
-   MS-371 Add TaskTableUpdatedEvent
-   MS-373 Add resource test
-   MS-374 Add action definition
-   MS-375 Add Dump implementation for Event
-   MS-376 Add loader and executor enable flag in Resource avoid diskresource execute task
-   MS-377 Improve process thread trigger in ResourceMgr, Scheduler and TaskTable
-   MS-378 Debug and Update normal_test in scheduler unittest
-   MS-379 Add Dump implementation in Resource
-   MS-380 Update resource loader and executor, work util all finished
-   MS-383 Modify condition variable usage in scheduler
-   MS-384 Add global instance of ResourceMgr and Scheduler
-   MS-389 Add clone interface in Task
-   MS-390 Update resource construct function
-   MS-391 Add PushTaskToNeighbourHasExecutor action
-   MS-394 Update scheduler unittest
-   MS-400 Add timestamp record in task state change function
-   MS-402 Add dump implementation for TaskTableItem
-   MS-406 Add table flag for meta
-   MS-403 Add GpuCacheMgr
-   MS-404 Release index after search task done avoid memory increment continues
-   MS-405 Add delete task support
-   MS-407 Reconstruct MetricsCollector
-   MS-408 Add device_id in resource construct function
-   MS-409 Using new scheduler
-   MS-413 Remove thrift dependency
-   MS-410 Add resource config comment
-   MS-414 Add TaskType in Scheduler::Task
-   MS-415 Add command tasktable to dump all tasktables
-   MS-418 Update server_config.template file, set CPU compute only default
-   MS-419 Move index_file_size from IndexParam to TableSchema
-   MS-421 Add TaskLabel in scheduler
-   MS-422 Support DeleteTask in Multi-GpuResource case
-   MS-428 Add PushTaskByDataLocality in scheduler
-   MS-440 Add DumpTaskTables in sdk
-   MS-442 Merge Knowhere
-   MS-445 Rename CopyCompleted to LoadCompleted
-   MS-451 Update server_config.template file, set GPU compute default
-   MS-455 Distribute tasks by minimal cost in scheduler
-   MS-460 Put transport speed as weight when choosing neighbour to execute task
-   MS-459 Add cache for pick function in tasktable
-   MS-476 Improve search performance
-   MS-482 Change search stream transport to unary in grpc
-   MS-487 Define metric type in CreateTable
-   MS-488 Improve code format in scheduler
-   MS-495 cmake: integrated knowhere
-   MS-496 Change the top_k limitation from 1024 to 2048
-   MS-502 Update tasktable_test in scheduler
-   MS-504 Update node_test in scheduler
-   MS-505 Install core unit test and add to coverage
-   MS-508 Update normal_test in scheduler
-   MS-532 Add grpc server unittest
-   MS-511 Update resource_test in scheduler
-   MS-517 Update resource_mgr_test in scheduler
-   MS-518 Add schedinst_test in scheduler
-   MS-519 Add event_test in scheduler
-   MS-520 Update resource_test in scheduler
-   MS-524 Add some unittest in event_test and resource_test
-   MS-525 Disable parallel reduce in SearchTask
-   MS-527 Update scheduler_test and enable it
-   MS-528 Hide some config used future
-   MS-530 Add unittest for SearchTask->Load
-   MS-531 Disable next version code
-   MS-533 Update resource_test to cover dump function
-   MS-523 Config file validation
-   MS-539 Remove old task code
-   MS-546 Add simple mode resource_config
-   MS-570 Add prometheus docker-compose file
-   MS-576 Scheduler refactor
-   MS-592 Change showtables stream transport to unary

## Feature
-   MS-343 Implement ResourceMgr
-   MS-338 NewAPI: refine code to support CreateIndex
-   MS-339 NewAPI: refine code to support DropIndex
-   MS-340 NewAPI: implement DescribeIndex

## Task
-   MS-297 disable mysql unit test

# Milvus 0.3.1 (2019-07-10)

## Bug

-   MS-148 Disable cleanup if mode is read only
-   MS-149 Fixed searching only one index file issue in distributed mode
-   MS-153 Fix c_str error when connecting to MySQL
-   MS-157 Fix changelog
-   MS-190 Use env variable to switch mem manager and fix cmake
-   MS-217 Fix SQ8 row count bug
-   MS-224 Return AlreadyExist status in MySQLMetaImpl::CreateTable if table already exists
-   MS-232 Add MySQLMetaImpl::UpdateTableFilesToIndex and set maximum_memory to default if config value = 0
-   MS-233 Remove mem manager log
-   MS-230 Change parameter name: Maximum_memory to insert_buffer_size
-   MS-234 Some case cause background merge thread stop
-   MS-235 Some test cases random fail
-   MS-236 Add MySQLMetaImpl::HasNonIndexFiles
-   MS-257 Update bzip2 download url
-   MS-288 Update compile scripts
-   MS-330 Stability test failed caused by server core dumped
-   MS-347 Build index hangs again
-   MS-382 fix MySQLMetaImpl::CleanUpFilesWithTTL unknown column bug

## Improvement
-   MS-156 Add unittest for merge result functions
-   MS-152 Delete assert in MySQLMetaImpl and change MySQLConnectionPool impl
-   MS-204 Support multi db_path
-   MS-206 Support SQ8 index type
-   MS-208 Add buildinde interface for C++ SDK
-   MS-212 Support Inner product metric type
-   MS-241 Build Faiss with MKL if using Intel CPU; else build with OpenBlas
-   MS-242 Clean up cmake and change MAKE_BUILD_ARGS to be user defined variable
-   MS-245 Improve search result transfer performance
-   MS-248 Support AddVector/SearchVector profiling
-   MS-256 Add more cache config
-   MS-260 Refine log
-   MS-249 Check machine hardware during initialize
-   MS-261 Update faiss version to 1.5.3 and add BUILD_FAISS_WITH_MKL as an option
-   MS-266 Improve topk reduce time by using multi-threads
-   MS-275 Avoid sqlite logic error excetion
-   MS-278 add IndexStatsHelper
-   MS-313 add GRPC
-   MS-325 add grpc status return for C++ sdk and modify some format
-   MS-278 Add IndexStatsHelper
-   MS-312 Set openmp thread number by config
-   MS-305 Add CPU core percent metric
-   MS-310 Add milvus CPU utilization ratio and CPU/GPU temperature metrics
-   MS-324 Show error when there is not enough gpu memory to build index
-   MS-328 Check metric type on server start
-   MS-332 Set grpc and thrift server run concurrently
-   MS-352 Add hybrid index

## Feature
-   MS-180 Add new mem manager
-   MS-195 Add nlist and use_blas_threshold conf
-   MS-137 Integrate knowhere

## Task

-   MS-125 Create 0.3.1 release branch
-   MS-306 Optimize build efficiency

# Milvus 0.3.0 (2019-06-30)

## Bug
-   MS-104 Fix unittest lcov execution error
-   MS-102 Fix build script file condition error
-   MS-80 Fix server hang issue
-   MS-89 Fix compile failed, libgpufaiss.a link missing
-   MS-90 Fix arch match incorrect on ARM
-   MS-99 Fix compilation bug
-   MS-110 Avoid huge file size

## Improvement
-   MS-82 Update server startup welcome message
-   MS-83 Update vecwise to Milvus
-   MS-77 Performance issue of post-search action
-   MS-22 Enhancement for MemVector size control
-   MS-92 Unify behavior of debug and release build
-   MS-98 Install all unit test to installation directory
-   MS-115 Change is_startup of metric_config switch from true to on
-   MS-122 Archive criteria config
-   MS-124 HasTable interface
-   MS-126 Add more error code
-   MS-128 Change default db path

## Feature

-   MS-57 Implement index load/search pipeline
-   MS-56 Add version information when server is started
-   MS-64 Different table can have different index type
-   MS-52 Return search score
-   MS-66 Support time range query
-   MS-68 Remove rocksdb from third-party
-   MS-70 cmake: remove redundant libs in src
-   MS-71 cmake: fix faiss dependency
-   MS-72 cmake: change prometheus source to git
-   MS-73 cmake: delete civetweb
-   MS-65 Implement GetTableRowCount interface
-   MS-45 Implement DeleteTable interface
-   MS-75 cmake: change faiss version to 1.5.2; add CUDA gencode
-   MS-81 fix faiss ptx issue; change cuda gencode
-   MS-84 cmake: add arrow, jemalloc and jsoncons third party; default build option OFF
-   MS-85 add NetIO metric
-   MS-96 add new query interface for specified files
-   MS-97 Add S3 SDK for MinIO Storage
-   MS-105 Add MySQL
-   MS-130 Add prometheus_test
-   MS-144 Add nprobe config
-   MS-147 Enable IVF
-   MS-130 Add prometheus_test

## Task
-   MS-74 Change README.md in cpp
-   MS-88 Add support for arm architecture

# Milvus 0.2.0 (2019-05-31)

## Bug

-   MS-32 Fix thrift error
-   MS-34 Fix prometheus-cpp thirdparty
-   MS-67 Fix license check bug
-   MS-76 Fix pipeline crash bug
-   MS-100 cmake: fix AWS build issue
-   MS-101 change AWS build type to Release

## Improvement

-   MS-20 Clean Code Part 1

## Feature

-   MS-5 Implement Auto Archive Feature
-   MS-6 Implement SDK interface part 1
-   MS-16 Implement metrics without prometheus
-   MS-21 Implement SDK interface part 2
-   MS-26 cmake. Add thirdparty packages
-   MS-31 cmake: add prometheus
-   MS-33 cmake: add -j4 to make third party packages build faster
-   MS-27 support gpu config and disable license build config in cmake
-   MS-47 Add query vps metrics
-   MS-37 Add query, cache usage, disk write speed and file data size metrics
-   MS-30 Use faiss v1.5.2
-   MS-54 cmake: Change Thrift third party URL to github.com
-   MS-69 prometheus: add all proposed metrics

## Task

-   MS-1 Add CHANGELOG.md
-   MS-4 Refactor the vecwise_engine code structure
-   MS-62 Search range to all if no date specified<|MERGE_RESOLUTION|>--- conflicted
+++ resolved
@@ -87,11 +87,8 @@
 -   \#1426 Support to configure whether to enabled autoflush and the autoflush interval
 -   \#1444 Improve delete
 -   \#1480 Add return code for AVX512 selection
-<<<<<<< HEAD
+-   \#1524 Update config "preload_table" description
 -   \#1537 Optimize raw vector and uids read/write
-=======
--   \#1524 Update config "preload_table" description
->>>>>>> 2a101eaa
 
 ## Task
 -   \#1327 Exclude third-party code from codebeat
