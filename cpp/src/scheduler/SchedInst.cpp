--- conflicted
+++ resolved
@@ -85,12 +85,9 @@
         SchedInst::GetInstance()->Start();
     } catch (const char* msg) {
         SERVER_LOG_ERROR << msg;
-<<<<<<< HEAD
         std::cerr << msg << std::endl;
         std::cerr << "Milvus server shut down!" << std::endl;
-=======
         // TODO: throw exception instead
->>>>>>> 5c9145ae
         exit(-1);
 //        throw std::exception();
     }
