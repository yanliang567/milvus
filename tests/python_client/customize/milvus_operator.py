--- conflicted
+++ resolved
@@ -135,7 +135,6 @@
         if res_object.get('status', None) is not None:
             endpoint = res_object['status']['endpoint']
 
-<<<<<<< HEAD
         return endpoint
 
 
@@ -169,6 +168,3 @@
     # print(endpoint)
 
     # milvusOp.uninstall(name, namespace=namespace, delete_depends=True, delete_pvc=True)
-=======
-        return endpoint
->>>>>>> 50ef7019
